[tool.poetry]
name = "plot3d"
<<<<<<< HEAD
version = "1.3.5"
=======
version = "1.3.6"
>>>>>>> fd982d7f
description = "Plot3D python utilities for reading and writing and also finding connectivity between blocks"
authors = ["Paht Juangphanich <paht.juangphanich@nasa.gov>"]

[tool.poetry.dependencies]
python = "^3.9.1"
matplotlib = "^3.3.1"
numpy = "*"
pandas = "*"
psutil = "*"
pydoe = "*"
diversipy = "*"
doepy = "*" 
dataclasses_json = "*"
tqdm = "*"

[tool.poetry.dev-dependencies]

[build-system]
requires = ["poetry>=1.1.2"]
build-backend = "poetry.masonry.api"    <|MERGE_RESOLUTION|>--- conflicted
+++ resolved
@@ -1,10 +1,6 @@
 [tool.poetry]
 name = "plot3d"
-<<<<<<< HEAD
-version = "1.3.5"
-=======
 version = "1.3.6"
->>>>>>> fd982d7f
 description = "Plot3D python utilities for reading and writing and also finding connectivity between blocks"
 authors = ["Paht Juangphanich <paht.juangphanich@nasa.gov>"]
 
