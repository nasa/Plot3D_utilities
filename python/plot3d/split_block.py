--- conflicted
+++ resolved
@@ -72,34 +72,8 @@
 
     return max(aspect) 
 
-<<<<<<< HEAD
-
-def __split_matched_block(matched_block:Block,isplit:int, jsplit:int, ksplit:int,face_to_split:Face):
-    """Divides the matched block with consideration to it's connectivity. face_to_split is the face on the block. face_to_match is the new face from a different block. 
-    
-    This function is only called if:   
-        Connectivity block 1 and 2 starting (I,J,K) <= block 1 split (I, J, or K <= Connectivity block 1 and 2 ending (I,J,K)
-
-    Args:
-        block (Block): Block that face split will occur on 
-        istep (int): [description]
-        jstep (int): [description]
-        kstep (int): [description]
-        face_to_split (Face): Face located on block. This face will need to be split by the matched face 
-        face_to_match (Face): This is the new face on a different block that we will match.
-    """
-    
-    face_to_match.IMIN
-    face_to_match.IMAX
-
-
-def split_blocks(blocks:List[Block], ncells_per_block:int, face_matches:dict, outer_faces_formatted:dict,direction:Direction,split_matching_faces:bool=False):
-    """Split an array of blocks based on number of cells per block. This takes into account the outer faces and matching faces in the block
-        So say you had a block with 2M cells and you wanted to split into blocks containing around 400K cells. This function will allow you to do that. 
-=======
 def split_blocks(blocks:List[Block], ncells_per_block:int,direction:Direction):
     """Split an array of blocks based on number of cells per block. For example if you had a block with 2M cells and you wanted to split into blocks containing around 400K cells. This function will allow you to do that. 
->>>>>>> df0c286d
 
         Wisdom from Dave Rigby:
             For example, for radial equilibrium we must integrate across the span.  Some codes (GlennHT used to) would want a single block across the entire span.  In that case you would want some additional control.
@@ -118,46 +92,6 @@
     new_blocks = list()
     for block_indx in range(len(blocks)):
         block = blocks[block_indx]
-<<<<<<< HEAD
-        total_block_cells = block.IMAX*block.JMAX*block.KMAX
-        # Use greatest common divsor to maintain multi-grid so say the entire block is divisible by 4 then we want to maintain than for all the splits! 
-        greatest_common_divisor = gcd(block.IMAX, block.JMAX, block.KMAX) # Gets the maximum number of partitions that we can make for this given block 
-        if direction == Direction.i: # Partion direction is i 
-            iprev = 0
-            # In order to get close to the number of cells per block, we need to control how many steps of the greatest_common_divisor to advance so for example if you have a multigrid mesh that has gcd of 16 (fine) => 8 (coarse) => 4 (coarser) => 2 (coarsest) and you want 400K cells per block then JMAX*KMAX*gcd*some_factor has to be close to 400K cells
-            max_divisions_in_direction = total_block_cells/(block.JMAX*block.KMAX*greatest_common_divisor)
-            step_size = ncells_per_block/max_divisions_in_direction      
-            if not (step_size).is_integer():
-                assert('Mesh isn\'t very good. Check to see if mesh size in each of the 3 directions is divisible by ' + str(max_divisions_in_direction) )
-            
-            cells_per_step = step_size * max_divisions_in_direction             #! not sure if I want to use this 
-            for i in range(0,block.IMAX,step=step_size):
-                X = block.X[iprev:i-1,:,:]      # New X, Y, Z splits 
-                Y = block.Y[iprev:i-1,:,:]      # TODO Check if this is actually a multiple of 4
-                Z = block.Z[iprev:i-1,:,:]
-
-                # Check face matches 
-                for m in face_matches:
-                    for block_name in ['block1', 'block2']:
-                        if m[block_name]['block_index'] != block_indx: 
-                            other_block_indx = m[block_name]['block_index']
-                            if m[block_name]['block_index']['IMIN'] < iprev: 
-                                # if the split is larger than one of the matching blocks 
-                                if split_matching_faces: # if we are splitting matching faces
-                                    # Logic to divide up the connectivity file 
-                                    f = Face(4)
-                                    f.IMIN = iprev
-                                    f.IMAX = 
-                                    __divide_matched_block(blocks[other_block_indx],istep=i)
-                                    iprev = i
-                            else:
-                                iprev = i
-                
-                # Check outer faces. Keep same surface ID but do the split
-                        
-                
-                # There needs to be an adjustment when we overlap a matched face, we don't want to break the match or if we do we rematch it perfectly. So before appending the block, need to check face_matches and outer faces to see if we are splitting it right
-=======
         total_cells = block.IMAX*block.JMAX*block.KMAX
         if total_cells>ncells_per_block:
             # Use greatest common divsor to maintain multi-grid so say the entire block is divisible by 4 then we want to maintain than for all the splits! 
@@ -182,7 +116,6 @@
                     Y = block.Y[jprev:j-1,:,:]
                     Z = block.Z[jprev:j-1,:,:]
                 new_blocks.append(Block(X,Y,Z))
->>>>>>> df0c286d
 
             else:
                 kprev = 0
